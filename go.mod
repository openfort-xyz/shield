module go.openfort.xyz/shield

go 1.23.0

toolchain go1.24.5

require (
	github.com/MicahParks/keyfunc/v3 v3.3.3
	github.com/caarlos0/env/v10 v10.0.0
	github.com/codahale/sss v0.0.0-20160501174526-0cb9f6d3f7f1
	github.com/getbrevo/brevo-go v1.1.3
	github.com/go-sql-driver/mysql v1.8.1
	github.com/golang-jwt/jwt/v5 v5.2.2
	github.com/google/uuid v1.6.0
	github.com/google/wire v0.6.0
	github.com/gorilla/mux v1.8.1
	github.com/joho/godotenv v1.5.1
	github.com/mileusna/useragent v1.3.5
	github.com/pressly/goose v2.7.0+incompatible
	github.com/rs/cors v1.11.0
	github.com/sendgrid/sendgrid-go v3.16.1+incompatible
	github.com/smsapi/smsapi-go v0.0.0-20250114133301-1aa5a5466a36
	github.com/spf13/cobra v1.8.1
	github.com/stretchr/testify v1.10.0
	github.com/tidwall/buntdb v1.3.1
	go.openfort.xyz/metrics v0.0.7
	go.openfort.xyz/shamir-secret-sharing-go v0.0.1
	go.uber.org/ratelimit v0.3.1
	golang.org/x/crypto v0.40.0
	gorm.io/driver/mysql v1.5.7
	gorm.io/gorm v1.25.10
)

require (
	filippo.io/edwards25519 v1.1.0 // indirect
	github.com/MicahParks/jwkset v0.6.0 // indirect
	github.com/antihax/optional v1.0.0 // indirect
	github.com/benbjohnson/clock v1.3.5 // indirect
	github.com/beorn7/perks v1.0.1 // indirect
	github.com/cespare/xxhash/v2 v2.3.0 // indirect
	github.com/davecgh/go-spew v1.1.1 // indirect
	github.com/google/go-cmp v0.7.0 // indirect
	github.com/google/go-querystring v1.0.0 // indirect
	github.com/inconshreveable/mousetrap v1.1.0 // indirect
	github.com/jinzhu/inflection v1.0.0 // indirect
	github.com/jinzhu/now v1.1.5 // indirect
	github.com/klauspost/compress v1.17.11 // indirect
	github.com/kr/text v0.2.0 // indirect
	github.com/munnerz/goautoneg v0.0.0-20191010083416-a7dc8b61c822 // indirect
	github.com/pkg/errors v0.9.1 // indirect
	github.com/pmezard/go-difflib v1.0.0 // indirect
	github.com/prometheus/client_golang v1.20.5 // indirect
	github.com/prometheus/client_model v0.6.1 // indirect
	github.com/prometheus/common v0.61.0 // indirect
	github.com/prometheus/procfs v0.15.1 // indirect
	github.com/rogpeppe/go-internal v1.12.0 // indirect
	github.com/sendgrid/rest v2.6.9+incompatible // indirect
	github.com/spf13/pflag v1.0.5 // indirect
	github.com/stretchr/objx v0.5.2 // indirect
	github.com/tidwall/btree v1.7.0 // indirect
	github.com/tidwall/gjson v1.17.1 // indirect
	github.com/tidwall/grect v0.1.4 // indirect
	github.com/tidwall/match v1.1.1 // indirect
	github.com/tidwall/pretty v1.2.1 // indirect
	github.com/tidwall/rtred v0.1.2 // indirect
	github.com/tidwall/tinyqueue v0.1.1 // indirect
<<<<<<< HEAD
	golang.org/x/oauth2 v0.21.0 // indirect
=======
	go.openfort.xyz/jsonrpc v0.0.5 // indirect
	go.openfort.xyz/pubsub v0.0.18 // indirect
	golang.org/x/net v0.41.0 // indirect
>>>>>>> c707fe59
	golang.org/x/sys v0.34.0 // indirect
	golang.org/x/text v0.27.0 // indirect
	golang.org/x/time v0.9.0 // indirect
	google.golang.org/genproto/googleapis/rpc v0.0.0-20241209162323-e6fa225c2576 // indirect
	google.golang.org/grpc v1.69.0 // indirect
	google.golang.org/protobuf v1.36.6 // indirect
	gopkg.in/yaml.v3 v3.0.1 // indirect
)<|MERGE_RESOLUTION|>--- conflicted
+++ resolved
@@ -64,13 +64,10 @@
 	github.com/tidwall/pretty v1.2.1 // indirect
 	github.com/tidwall/rtred v0.1.2 // indirect
 	github.com/tidwall/tinyqueue v0.1.1 // indirect
-<<<<<<< HEAD
 	golang.org/x/oauth2 v0.21.0 // indirect
-=======
 	go.openfort.xyz/jsonrpc v0.0.5 // indirect
 	go.openfort.xyz/pubsub v0.0.18 // indirect
 	golang.org/x/net v0.41.0 // indirect
->>>>>>> c707fe59
 	golang.org/x/sys v0.34.0 // indirect
 	golang.org/x/text v0.27.0 // indirect
 	golang.org/x/time v0.9.0 // indirect
